#!/bin/bash

set -e

max_tries=60
sleep_between_tries=10
component=hive
TEST_IMAGE=$(eval "echo $IMAGE_FORMAT")
component=installer
INSTALLER_IMAGE=$(eval "echo $IMAGE_FORMAT")

ln -s $(which oc) $(pwd)/kubectl
export PATH=$PATH:$(pwd)

# download kustomize so we can use it for deploying
curl -O -L https://github.com/kubernetes-sigs/kustomize/releases/download/v2.0.0/kustomize_2.0.0_linux_amd64
mv kustomize_2.0.0_linux_amd64 kustomize
chmod u+x kustomize


i=1
while [ $i -le ${max_tries} ]; do
  if [ $i -gt 1 ]; then
    # Don't sleep on first loop
    echo "sleeping ${sleep_between_tries} seconds"
    sleep ${sleep_between_tries}
  fi

  echo -n "Creating project cluster-test. Try #${i}/${max_tries}... "
  if oc new-project cluster-test ; then
    echo "Success"
    break
  else
    echo -n "Failed, "
  fi

  i=$((i + 1))
done

if [ $i -ge ${max_tries} ] ; then
  # Failed the maximum amount of times.
  echo "exiting"
  exit 10
fi


# Install Hive
make deploy DEPLOY_IMAGE="${TEST_IMAGE}"

CLOUD_CREDS_DIR="/tmp/cluster"
CLUSTER_DEPLOYMENT_FILE="/tmp/cluster-deployment.json"


# Create a new cluster deployment
# TODO: Determine which domain to use to create Hive clusters
export BASE_DOMAIN="hive-ci.openshift.com"
export CLUSTER_NAME="$(uuidgen | cut -b-18)"
export SSH_PUB_KEY="$(cat ${CLOUD_CREDS_DIR}/ssh-publickey)"
export PULL_SECRET="$(cat ${CLOUD_CREDS_DIR}/pull-secret)"
export AWS_ACCESS_KEY_ID="$(cat ${CLOUD_CREDS_DIR}/.awscred | awk '/aws_access_key_id/ { print $3; exit; }')"
export AWS_SECRET_ACCESS_KEY="$(cat ${CLOUD_CREDS_DIR}/.awscred | awk '/aws_secret_access_key/ { print $3; exit; }')"

function teardown() {
	oc logs -c hive job/${CLUSTER_NAME}-install &> "${ARTIFACT_DIR}/hive_install_job.log" || true
	cat "${ARTIFACT_DIR}/hive_install_job.log"
	echo "Deleting ClusterDeployment ${CLUSTER_NAME}"
	oc delete clusterdeployment ${CLUSTER_NAME}
}
trap 'teardown' EXIT

# TODO: Determine how to wait for readiness of the validation webhook
sleep 120

<<<<<<< HEAD
echo "Creating ClusterDeployment ${CLUSTER_NAME}"

oc process -f config/templates/cluster-deployment.yaml \
   CLUSTER_NAME="${CLUSTER_NAME}" \
   SSH_KEY="${SSH_PUB_KEY}" \
   PULL_SECRET="${PULL_SECRET}" \
   AWS_ACCESS_KEY_ID="${AWS_ACCESS_KEY_ID}" \
   AWS_SECRET_ACCESS_KEY="${AWS_SECRET_ACCESS_KEY}" \
   BASE_DOMAIN="${BASE_DOMAIN}" \
   INSTALLER_IMAGE="${INSTALLER_IMAGE}" \
   RELEASE_IMAGE="" \
   TRY_INSTALL_ONCE="true" \
   | oc apply -f -
=======
i=1
while [ $i -le ${max_tries} ]; do
  if [ $i -gt 1 ]; then
    # Don't sleep on first loop
    echo "sleeping ${sleep_between_tries} seconds"
    sleep ${sleep_between_tries}
  fi

  echo "Generating ClusterDeployment File ${CLUSTER_NAME}. Try #${i}/${max_tries}:"
  if oc process -f config/templates/cluster-deployment.yaml \
         CLUSTER_NAME="${CLUSTER_NAME}" \
         SSH_KEY="${SSH_PUB_KEY}" \
         PULL_SECRET="${PULL_SECRET}" \
         AWS_ACCESS_KEY_ID="${AWS_ACCESS_KEY_ID}" \
         AWS_SECRET_ACCESS_KEY="${AWS_SECRET_ACCESS_KEY}" \
         BASE_DOMAIN="${BASE_DOMAIN}" \
         HIVE_IMAGE="${TEST_IMAGE}" \
         INSTALLER_IMAGE="${INSTALLER_IMAGE}" \
         OPENSHIFT_RELEASE_IMAGE="" \
         TRY_INSTALL_ONCE="true" \
      > ${CLUSTER_DEPLOYMENT_FILE} ; then
    echo "Success"
    break
  else
    echo -n "Failed, "
  fi

  i=$((i + 1))
done

if [ $i -ge ${max_tries} ] ; then
  # Failed the maximum amount of times.
  echo "exiting"
  exit 10
fi


i=1
while [ $i -le ${max_tries} ]; do
  if [ $i -gt 1 ]; then
    # Don't sleep on first loop
    echo "sleeping ${sleep_between_tries} seconds"
    sleep ${sleep_between_tries}
  fi

  echo "Applying ClusterDeployment File ${CLUSTER_NAME}. Try #${i}/${max_tries}:"
  if oc apply -f ${CLUSTER_DEPLOYMENT_FILE} ; then
    echo "Success"
    break
  else
    echo -n "Failed, "
  fi

  i=$((i + 1))
done

if [ $i -ge ${max_tries} ] ; then
  # Failed the maximum amount of times.
  echo "exiting"
  exit 10
fi

# Sanity check the cluster deployment printer
i=1
while [ $i -le ${max_tries} ]; do
  if [ $i -gt 1 ]; then
    # Don't sleep on first loop
    echo "sleeping ${sleep_between_tries} seconds"
    sleep ${sleep_between_tries}
  fi

  echo "Getting ClusterDeployment ${CLUSTER_NAME}. Try #${i}/${max_tries}:"

  GET_BY_SHORT_NAME=$(oc get cd)

  if echo "${GET_BY_SHORT_NAME}" | grep 'BASEDOMAIN' ; then
    echo "Success"
    break
  else
    echo -n "Failed, "
  fi

  i=$((i + 1))
done

if [ $i -ge ${max_tries} ] ; then
  # Failed the maximum amount of times.
  echo "exiting"
  exit 10
fi

>>>>>>> 982152df

# Wait for the cluster deployment to be installed
SRC_ROOT=$(git rev-parse --show-toplevel)

echo "Waiting for job ${CLUSTER_NAME}-install to start and complete"

go run "${SRC_ROOT}/contrib/cmd/waitforjob/main.go" "${CLUSTER_NAME}-install"

echo "ClusterDeployment ${CLUSTER_NAME} was installed successfully"<|MERGE_RESOLUTION|>--- conflicted
+++ resolved
@@ -71,21 +71,6 @@
 # TODO: Determine how to wait for readiness of the validation webhook
 sleep 120
 
-<<<<<<< HEAD
-echo "Creating ClusterDeployment ${CLUSTER_NAME}"
-
-oc process -f config/templates/cluster-deployment.yaml \
-   CLUSTER_NAME="${CLUSTER_NAME}" \
-   SSH_KEY="${SSH_PUB_KEY}" \
-   PULL_SECRET="${PULL_SECRET}" \
-   AWS_ACCESS_KEY_ID="${AWS_ACCESS_KEY_ID}" \
-   AWS_SECRET_ACCESS_KEY="${AWS_SECRET_ACCESS_KEY}" \
-   BASE_DOMAIN="${BASE_DOMAIN}" \
-   INSTALLER_IMAGE="${INSTALLER_IMAGE}" \
-   RELEASE_IMAGE="" \
-   TRY_INSTALL_ONCE="true" \
-   | oc apply -f -
-=======
 i=1
 while [ $i -le ${max_tries} ]; do
   if [ $i -gt 1 ]; then
@@ -104,7 +89,7 @@
          BASE_DOMAIN="${BASE_DOMAIN}" \
          HIVE_IMAGE="${TEST_IMAGE}" \
          INSTALLER_IMAGE="${INSTALLER_IMAGE}" \
-         OPENSHIFT_RELEASE_IMAGE="" \
+         RELEASE_IMAGE="" \
          TRY_INSTALL_ONCE="true" \
       > ${CLUSTER_DEPLOYMENT_FILE} ; then
     echo "Success"
@@ -177,8 +162,6 @@
   exit 10
 fi
 
->>>>>>> 982152df
-
 # Wait for the cluster deployment to be installed
 SRC_ROOT=$(git rev-parse --show-toplevel)
 
