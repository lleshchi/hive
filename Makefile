--- conflicted
+++ resolved
@@ -38,11 +38,8 @@
 
 # Run tests
 .PHONY: test
-<<<<<<< HEAD
-test: generate fmt vet crd
-=======
+test: generate fmt vet crd lint
 test: generate fmt vet crd rbac lint
->>>>>>> b9bc27f8
 	go test ./pkg/... ./cmd/... ./contrib/... -coverprofile cover.out
 
 .PHONY: test-integration
