package dnszone

import (
	"context"
	"fmt"
	"os"
	"reflect"
	"strings"
	"time"

	"github.com/miekg/dns"
	log "github.com/sirupsen/logrus"

	hivev1 "github.com/openshift/hive/pkg/apis/hive/v1"
	awsclient "github.com/openshift/hive/pkg/awsclient"
	hivemetrics "github.com/openshift/hive/pkg/controller/metrics"
	controllerutils "github.com/openshift/hive/pkg/controller/utils"

	apihelpers "github.com/openshift/hive/pkg/apis/helpers"
	corev1 "k8s.io/api/core/v1"
	"k8s.io/apimachinery/pkg/api/errors"
	metav1 "k8s.io/apimachinery/pkg/apis/meta/v1"
	"k8s.io/apimachinery/pkg/runtime"
	"k8s.io/apimachinery/pkg/types"
	"sigs.k8s.io/controller-runtime/pkg/client"
	"sigs.k8s.io/controller-runtime/pkg/controller"
	"sigs.k8s.io/controller-runtime/pkg/controller/controllerutil"
	"sigs.k8s.io/controller-runtime/pkg/handler"
	"sigs.k8s.io/controller-runtime/pkg/manager"
	"sigs.k8s.io/controller-runtime/pkg/reconcile"
	"sigs.k8s.io/controller-runtime/pkg/source"
)

const (
	controllerName                  = "dnszone"
	zoneResyncDuration              = 2 * time.Hour
	domainAvailabilityCheckInterval = 30 * time.Second
	defaultNSRecordTTL              = hivev1.TTL(60)
	dnsClientTimeout                = 30 * time.Second
	resolverConfigFile              = "/etc/resolv.conf"
	zoneCheckDNSServersEnvVar       = "ZONE_CHECK_DNS_SERVERS"
)

// Add creates a new DNSZone Controller and adds it to the Manager with default RBAC. The Manager will set fields on the Controller
// and Start it when the Manager is Started.
func Add(mgr manager.Manager) error {
	return add(mgr, newReconciler(mgr))
}

// newReconciler returns a new reconcile.Reconciler
func newReconciler(mgr manager.Manager) reconcile.Reconciler {
	return &ReconcileDNSZone{
		Client:           controllerutils.NewClientWithMetricsOrDie(mgr, controllerName),
		scheme:           mgr.GetScheme(),
		logger:           log.WithField("controller", controllerName),
		awsClientBuilder: awsclient.NewClient,
		soaLookup:        lookupSOARecord,
	}
}

// add adds a new Controller to mgr with r as the reconcile.Reconciler
func add(mgr manager.Manager, r reconcile.Reconciler) error {
	// Create a new controller
	c, err := controller.New(controllerName, mgr, controller.Options{Reconciler: r, MaxConcurrentReconciles: controllerutils.GetConcurrentReconciles()})
	if err != nil {
		return err
	}

	// Watch for changes to DNSZone
	err = c.Watch(&source.Kind{Type: &hivev1.DNSZone{}}, &handler.EnqueueRequestForObject{})
	if err != nil {
		return err
	}

	return nil
}

var _ reconcile.Reconciler = &ReconcileDNSZone{}

// ReconcileDNSZone reconciles a DNSZone object
type ReconcileDNSZone struct {
	client.Client
	scheme *runtime.Scheme

	logger log.FieldLogger

	// awsClientBuilder is a function pointer to the function that builds the aws client.
	awsClientBuilder func(kClient client.Client, secretName, namespace, region string) (awsclient.Client, error)

	// soaLookup is a function that looks up a zone's SOA record
	soaLookup func(string, log.FieldLogger) (bool, error)
}

// Reconcile reads that state of the cluster for a DNSZone object and makes changes based on the state read
// and what is in the DNSZone.Spec
func (r *ReconcileDNSZone) Reconcile(request reconcile.Request) (reconcile.Result, error) {
	start := time.Now()
	dnsLog := r.logger.WithFields(log.Fields{
		"controller": controllerName,
		"dnszone":    request.Name,
		"namespace":  request.Namespace,
	})

	// For logging, we need to see when the reconciliation loop starts and ends.
	dnsLog.Info("reconciling dns zone")
	defer func() {
		dur := time.Since(start)
		hivemetrics.MetricControllerReconcileTime.WithLabelValues(controllerName).Observe(dur.Seconds())
		dnsLog.WithField("elapsed", dur).Info("reconcile complete")
	}()

	// Fetch the DNSZone object
	desiredState := &hivev1.DNSZone{}
	err := r.Get(context.TODO(), request.NamespacedName, desiredState)
	if err != nil {
		if errors.IsNotFound(err) {
			// Object not found, return.  Created objects are automatically garbage collected.
			// For additional cleanup logic use finalizers.
			return reconcile.Result{}, nil
		}
		// Error reading the object - requeue the request.
		dnsLog.WithError(err).Error("Error fetching dnszone object")
		return reconcile.Result{}, err
	}

<<<<<<< HEAD
	// Handle an edge case here where if the DNSZone has been deleted, it has it's finalizer, our AWS
	// creds secret is missing, and our namespace is terminated, we know we've entered a bad state
	// where we must give up and remove the finalizer. A followup fix should prevent this problem from
	// happening but we need to cleanup stuck DNSZones regardless.
	if desiredState.DeletionTimestamp != nil && controllerutils.HasFinalizer(desiredState, hivev1.FinalizerDNSZone) {
		if desiredState.Spec.AWS != nil && desiredState.Spec.AWS.AccountSecretRef.Name != "" {
			secretName := desiredState.Spec.AWS.AccountSecretRef.Name
			secret := &corev1.Secret{}
			err := r.Client.Get(context.TODO(),
				types.NamespacedName{
					Name:      secretName,
					Namespace: desiredState.Namespace,
				},
				secret)
			if err != nil && errors.IsNotFound(err) {
				// Check if our namespace is deleted, if so we need to give up and remove our finalizer:
				ns := &corev1.Namespace{}
				err = r.Get(context.TODO(), types.NamespacedName{Name: desiredState.Namespace}, ns)
				if err != nil {
					dnsLog.WithError(err).Error("error checking for deletionTimestamp on namespace")
					return reconcile.Result{}, err
				}
				if ns.DeletionTimestamp != nil {
					dnsLog.Warn("detected a namespace deleted before dnszone could be cleaned up, giving up and removing finalizer")
					// Remove the finalizer from the DNSZone. It will be persisted when we persist status
					dnsLog.Debug("Removing DNSZone finalizer")
					controllerutils.DeleteFinalizer(desiredState, hivev1.FinalizerDNSZone)
					err := r.Client.Update(context.TODO(), desiredState)
					if err != nil {
						dnsLog.WithError(err).Log(controllerutils.LogLevel(err), "Failed to remove DNSZone finalizer")
					}
				}
				return reconcile.Result{}, err
			} else if err != nil {
				dnsLog.WithError(err).Error("error loading AWS creds secret")
				return reconcile.Result{}, err
			}
		}
	}

	// See if we need to sync. This is what rate limits our AWS API usage, but allows for immediate syncing
=======
	// See if we need to sync. This is what rate limits our dns provider API usage, but allows for immediate syncing
>>>>>>> 105cae8c
	// on spec changes and deletes.
	shouldSync, delta := shouldSync(desiredState)
	if !shouldSync {
		dnsLog.WithFields(log.Fields{
			"delta":                delta,
			"currentGeneration":    desiredState.Generation,
			"lastSyncedGeneration": desiredState.Status.LastSyncGeneration,
		}).Debug("Sync not needed")

		return reconcile.Result{}, nil
	}

	actuator, err := r.getActuator(desiredState, dnsLog)
	if err != nil {
		// Handle an edge case here where if the DNSZone has been deleted, it has its finalizer, the actuator couldn't be
		// created (presumably because creds secret is absent), and our namespace is terminated, we know we've entered a bad state
		// where we must give up and remove the finalizer. A followup fix should prevent this problem from
		// happening but we need to cleanup stuck DNSZones regardless.
		if desiredState.DeletionTimestamp != nil && controllerutils.HasFinalizer(desiredState, hivev1.FinalizerDNSZone) {
			// Check if our namespace is deleted, if so we need to give up and remove our finalizer:
			ns := &corev1.Namespace{}
			err = r.Get(context.TODO(), types.NamespacedName{Name: desiredState.Namespace}, ns)
			if err != nil {
				dnsLog.WithError(err).Error("error checking for deletionTimestamp on namespace")
				return reconcile.Result{}, err
			}
			if ns.DeletionTimestamp != nil {
				dnsLog.Warn("detected a namespace deleted before dnszone could be cleaned up, giving up and removing finalizer")
				// Remove the finalizer from the DNSZone. It will be persisted when we persist status
				dnsLog.Debug("Removing DNSZone finalizer")
				controllerutils.DeleteFinalizer(desiredState, hivev1.FinalizerDNSZone)
				err := r.Client.Update(context.TODO(), desiredState)
				if err != nil {
					dnsLog.WithError(err).Log(controllerutils.LogLevel(err), "Failed to remove DNSZone finalizer")
				}

				// This returns whether there was an error or not.
				// This is desired so that on success, this dnszone is NOT requeued. Falling through
				// would cause a requeue because of the actuator erroring.
				return reconcile.Result{}, err
			}
		}

		dnsLog.WithError(err).Error("error instantiating actuator")
		return reconcile.Result{}, err
	}

	// Actually reconcile desired state with current state
	dnsLog.WithFields(log.Fields{
		"delta":              delta,
		"currentGeneration":  desiredState.Generation,
		"lastSyncGeneration": desiredState.Status.LastSyncGeneration,
	}).Info("Syncing DNS Zone")
	result, err := r.reconcileDNSProvider(actuator, desiredState)
	if err != nil {
		dnsLog.WithError(err).Error("Encountered error while attempting to reconcile")
	}
	return result, err
}

// ReconcileDNSProvider attempts to make the current state reflect the desired state. It does this idempotently.
func (r *ReconcileDNSZone) reconcileDNSProvider(actuator Actuator, dnsZone *hivev1.DNSZone) (reconcile.Result, error) {
	r.logger.Debug("Retrieving current state")
	err := actuator.Refresh()
	if err != nil {
		r.logger.WithError(err).Error("Failed to retrieve hosted zone and corresponding tags")
		return reconcile.Result{}, err
	}

	zoneFound, err := actuator.Exists()
	if err != nil {
		r.logger.WithError(err).Error("Failed while checking if hosted zone exists")
		return reconcile.Result{}, err
	}

	if dnsZone.DeletionTimestamp != nil {
		if zoneFound {
			r.logger.Debug("DNSZone resource is deleted, deleting hosted zone")
			err := actuator.Delete()
			if err != nil {
				r.logger.WithError(err).Error("Failed to delete hosted zone")
				return reconcile.Result{}, err
			}
		}
		if controllerutils.HasFinalizer(dnsZone, hivev1.FinalizerDNSZone) {
			// Remove the finalizer from the DNSZone. It will be persisted when we persist status
			r.logger.Info("Removing DNSZone finalizer")
			controllerutils.DeleteFinalizer(dnsZone, hivev1.FinalizerDNSZone)
			err := r.Client.Update(context.TODO(), dnsZone)
			if err != nil {
				r.logger.WithError(err).Log(controllerutils.LogLevel(err), "Failed to remove DNSZone finalizer")
			}
		}
		return reconcile.Result{}, err
	}
	if !controllerutils.HasFinalizer(dnsZone, hivev1.FinalizerDNSZone) {
		r.logger.Info("DNSZone does not have a finalizer. Adding one.")
		controllerutils.AddFinalizer(dnsZone, hivev1.FinalizerDNSZone)
		err := r.Client.Update(context.TODO(), dnsZone)
		if err != nil {
			r.logger.WithError(err).Log(controllerutils.LogLevel(err), "Failed to add finalizer to DNSZone")
		}
		return reconcile.Result{}, err
	}
	if !zoneFound {
		r.logger.Info("No corresponding hosted zone found on cloud provider, creating one")
		err := actuator.Create()
		if err != nil {
			r.logger.WithError(err).Error("Failed to create hosted zone")
			return reconcile.Result{}, err
		}
	} else {
		r.logger.Info("Existing hosted zone found. Syncing with DNSZone resource")
		err := actuator.UpdateMetadata()
		if err != nil {
			r.logger.WithError(err).Error("failed to sync tags for hosted zone")
			return reconcile.Result{}, err
		}
	}

	nameServers, err := actuator.GetNameServers()
	if err != nil {
		r.logger.WithError(err).Error("Failed to get hosted zone name servers")
		return reconcile.Result{}, err
	}

	if dnsZone.Spec.LinkToParentDomain {
		err := r.syncParentDomainLink(nameServers, dnsZone)
		if err != nil {
			r.logger.WithError(err).Error("failed syncing parent domain link")
			return reconcile.Result{}, err
		}
	}

	isZoneSOAAvailable, err := r.soaLookup(dnsZone.Spec.Zone, r.logger)
	if err != nil {
		r.logger.WithError(err).Error("error looking up SOA record for zone")
	}

	reconcileResult := reconcile.Result{}
	if !isZoneSOAAvailable {
		r.logger.Info("SOA record for DNS zone not available")
		reconcileResult.RequeueAfter = domainAvailabilityCheckInterval
	}

	r.logger.Debug("Letting the actuator modify the DNSZone status before sending it to kube.")
	err = actuator.ModifyStatus()
	if err != nil {
		r.logger.WithError(err).Error("error modifying DNSZone status")
		reconcileResult.RequeueAfter = domainAvailabilityCheckInterval
		return reconcileResult, err
	}

	return reconcileResult, r.updateStatus(nameServers, isZoneSOAAvailable, dnsZone)
}

func shouldSync(desiredState *hivev1.DNSZone) (bool, time.Duration) {
	if desiredState.DeletionTimestamp != nil && !controllerutils.HasFinalizer(desiredState, hivev1.FinalizerDNSZone) {
		return false, 0 // No finalizer means our cleanup has been completed. There's nothing left to do.
	}

	if desiredState.DeletionTimestamp != nil {
		return true, 0 // We're in a deleting state, sync now.
	}

	if desiredState.Status.LastSyncTimestamp == nil {
		return true, 0 // We've never sync'd before, sync now.
	}

	if desiredState.Status.LastSyncGeneration != desiredState.Generation {
		return true, 0 // Spec has changed since last sync, sync now.
	}

	if desiredState.Spec.LinkToParentDomain {
		availableCondition := controllerutils.FindDNSZoneCondition(desiredState.Status.Conditions, hivev1.ZoneAvailableDNSZoneCondition)
		if availableCondition == nil || availableCondition.Status == corev1.ConditionFalse {
			return true, 0
		} // If waiting to link to parent, sync now to check domain
	}

	delta := time.Now().Sub(desiredState.Status.LastSyncTimestamp.Time)
	if delta >= zoneResyncDuration {
		// We haven't sync'd in over zoneResyncDuration time, sync now.
		return true, delta
	}

	// We didn't meet any of the criteria above, so we should not sync.
	return false, delta
}

func (r *ReconcileDNSZone) getActuator(dnsZone *hivev1.DNSZone, dnsLog log.FieldLogger) (Actuator, error) {
	if dnsZone.Spec.AWS != nil {
		secret := &corev1.Secret{}
		err := r.Get(context.TODO(),
			types.NamespacedName{
				Name:      dnsZone.Spec.AWS.AccountSecret.Name,
				Namespace: dnsZone.Namespace,
			},
			secret)
		if err != nil {
			return nil, err
		}

		return NewAWSActuator(dnsLog, secret, dnsZone, awsclient.NewClientFromSecret)
	}

	return nil, fmt.Errorf("unable to determine which actuator to use")
}

<<<<<<< HEAD
	if dnsZone != nil && dnsZone.Spec.AWS != nil {
		secretName = dnsZone.Spec.AWS.AccountSecretRef.Name
		regionName = dnsZone.Spec.AWS.Region
=======
func (r *ReconcileDNSZone) syncParentDomainLink(nameServers []string, dnsZone *hivev1.DNSZone) error {
	existingLinkRecord := &hivev1.DNSEndpoint{}
	existingLinkRecordName := types.NamespacedName{
		Namespace: dnsZone.Namespace,
		Name:      parentLinkRecordName(dnsZone.Name),
	}
	err := r.Client.Get(context.TODO(), existingLinkRecordName, existingLinkRecord)
	if err != nil && !errors.IsNotFound(err) {
		r.logger.WithError(err).Error("failed retrieving existing DNSEndpoint")
		return err
>>>>>>> 105cae8c
	}
	dnsEndpointNotFound := err != nil

	linkRecord, err := r.parentLinkRecord(nameServers, dnsZone)
	if err != nil {
		r.logger.WithError(err).Error("failed to create parent link DNSEndpoint")
		return err
	}

	if dnsEndpointNotFound {
		if err = r.Client.Create(context.TODO(), linkRecord); err != nil {
			r.logger.WithError(err).Log(controllerutils.LogLevel(err), "failed creating DNSEndpoint")
			return err
		}
		return nil
	}

	if !reflect.DeepEqual(existingLinkRecord.Spec, linkRecord.Spec) {
		existingLinkRecord.Spec = linkRecord.Spec
		if err = r.Client.Update(context.TODO(), existingLinkRecord); err != nil {
			r.logger.WithError(err).Log(controllerutils.LogLevel(err), "failed to update existing DNSEndpoint")
			return err
		}
	}

	return nil
}

func (r *ReconcileDNSZone) parentLinkRecord(nameServers []string, dnsZone *hivev1.DNSZone) (*hivev1.DNSEndpoint, error) {
	targets := hivev1.Targets{}
	for _, nameServer := range nameServers {
		// external-dns will compare the NS record values without the
		// dot at the end. If a dot is present, an update happens every sync.
		targets = append(targets, strings.TrimSuffix(nameServer, "."))
	}
	endpoint := &hivev1.DNSEndpoint{
		ObjectMeta: metav1.ObjectMeta{
			Name:      parentLinkRecordName(dnsZone.Name),
			Namespace: dnsZone.Namespace,
		},
		Spec: hivev1.DNSEndpointSpec{
			Endpoints: []*hivev1.Endpoint{
				{
					DNSName:    dnsZone.Spec.Zone,
					Targets:    targets,
					RecordType: "NS",
					RecordTTL:  defaultNSRecordTTL,
				},
			},
		},
	}
	if err := controllerutil.SetControllerReference(dnsZone, endpoint, r.scheme); err != nil {
		return nil, err
	}
	return endpoint, nil
}

func (r *ReconcileDNSZone) updateStatus(nameServers []string, isSOAAvailable bool, dnsZone *hivev1.DNSZone) error {
	orig := dnsZone.DeepCopy()
	r.logger.Debug("Updating DNSZone status")

	dnsZone.Status.NameServers = nameServers

	var availableStatus corev1.ConditionStatus
	var availableReason, availableMessage string
	if isSOAAvailable {
		// We need to keep track of the last time we synced to rate limit our dns provider calls.
		tmpTime := metav1.Now()
		dnsZone.Status.LastSyncTimestamp = &tmpTime

		availableStatus = corev1.ConditionTrue
		availableReason = "ZoneAvailable"
		availableMessage = "DNS SOA record for zone is reachable"
	} else {
		availableStatus = corev1.ConditionFalse
		availableReason = "ZoneUnavailable"
		availableMessage = "DNS SOA record for zone is not reachable"
	}
	dnsZone.Status.LastSyncGeneration = dnsZone.ObjectMeta.Generation
	dnsZone.Status.Conditions = controllerutils.SetDNSZoneCondition(
		dnsZone.Status.Conditions,
		hivev1.ZoneAvailableDNSZoneCondition,
		availableStatus,
		availableReason,
		availableMessage,
		controllerutils.UpdateConditionNever)

	if !reflect.DeepEqual(orig.Status, dnsZone.Status) {
		err := r.Client.Status().Update(context.TODO(), dnsZone)
		if err != nil {
			r.logger.WithError(err).Log(controllerutils.LogLevel(err), "Cannot update DNSZone status")
		}
		return err
	}
	return nil
}

func lookupSOARecord(zone string, logger log.FieldLogger) (bool, error) {
	// TODO: determine if there's a better way to obtain resolver endpoints
	clientConfig, _ := dns.ClientConfigFromFile(resolverConfigFile)
	client := dns.Client{Timeout: dnsClientTimeout}

	dnsServers := []string{}
	serversFromEnv := os.Getenv(zoneCheckDNSServersEnvVar)
	if len(serversFromEnv) > 0 {
		dnsServers = strings.Split(serversFromEnv, ",")
		// Add port to servers with unspecified port
		for i := range dnsServers {
			if !strings.Contains(dnsServers[i], ":") {
				dnsServers[i] = dnsServers[i] + ":53"
			}
		}
	} else {
		for _, s := range clientConfig.Servers {
			dnsServers = append(dnsServers, fmt.Sprintf("%s:%s", s, clientConfig.Port))
		}
	}
	logger.WithField("servers", dnsServers).Info("looking up domain SOA record")

	m := &dns.Msg{}
	m.SetQuestion(zone+".", dns.TypeSOA)
	for _, s := range dnsServers {
		in, rtt, err := client.Exchange(m, s)
		if err != nil {
			logger.WithError(err).WithField("server", s).Info("query for SOA record failed")
			continue
		}
		log.WithField("server", s).Infof("SOA query duration: %v", rtt)
		if len(in.Answer) > 0 {
			for _, rr := range in.Answer {
				soa, ok := rr.(*dns.SOA)
				if !ok {
					logger.Info("Record returned is not an SOA record: %#v", rr)
					continue
				}
				if soa.Hdr.Name != appendPeriod(zone) {
					logger.WithField("zone", soa.Hdr.Name).Info("SOA record returned but it does not match the lookup zone")
					return false, nil
				}
				logger.WithField("zone", soa.Hdr.Name).Info("SOA record returned, zone is reachable")
				return true, nil
			}
		}
		logger.WithField("server", s).Info("no answer for SOA record returned")
		return false, nil
	}
	return false, nil
}

func parentLinkRecordName(dnsZoneName string) string {
	return apihelpers.GetResourceName(dnsZoneName, "ns")
}

func appendPeriod(name string) string {
	if !strings.HasSuffix(name, ".") {
		return name + "."
	}
	return name
}<|MERGE_RESOLUTION|>--- conflicted
+++ resolved
@@ -123,51 +123,7 @@
 		return reconcile.Result{}, err
 	}
 
-<<<<<<< HEAD
-	// Handle an edge case here where if the DNSZone has been deleted, it has it's finalizer, our AWS
-	// creds secret is missing, and our namespace is terminated, we know we've entered a bad state
-	// where we must give up and remove the finalizer. A followup fix should prevent this problem from
-	// happening but we need to cleanup stuck DNSZones regardless.
-	if desiredState.DeletionTimestamp != nil && controllerutils.HasFinalizer(desiredState, hivev1.FinalizerDNSZone) {
-		if desiredState.Spec.AWS != nil && desiredState.Spec.AWS.AccountSecretRef.Name != "" {
-			secretName := desiredState.Spec.AWS.AccountSecretRef.Name
-			secret := &corev1.Secret{}
-			err := r.Client.Get(context.TODO(),
-				types.NamespacedName{
-					Name:      secretName,
-					Namespace: desiredState.Namespace,
-				},
-				secret)
-			if err != nil && errors.IsNotFound(err) {
-				// Check if our namespace is deleted, if so we need to give up and remove our finalizer:
-				ns := &corev1.Namespace{}
-				err = r.Get(context.TODO(), types.NamespacedName{Name: desiredState.Namespace}, ns)
-				if err != nil {
-					dnsLog.WithError(err).Error("error checking for deletionTimestamp on namespace")
-					return reconcile.Result{}, err
-				}
-				if ns.DeletionTimestamp != nil {
-					dnsLog.Warn("detected a namespace deleted before dnszone could be cleaned up, giving up and removing finalizer")
-					// Remove the finalizer from the DNSZone. It will be persisted when we persist status
-					dnsLog.Debug("Removing DNSZone finalizer")
-					controllerutils.DeleteFinalizer(desiredState, hivev1.FinalizerDNSZone)
-					err := r.Client.Update(context.TODO(), desiredState)
-					if err != nil {
-						dnsLog.WithError(err).Log(controllerutils.LogLevel(err), "Failed to remove DNSZone finalizer")
-					}
-				}
-				return reconcile.Result{}, err
-			} else if err != nil {
-				dnsLog.WithError(err).Error("error loading AWS creds secret")
-				return reconcile.Result{}, err
-			}
-		}
-	}
-
-	// See if we need to sync. This is what rate limits our AWS API usage, but allows for immediate syncing
-=======
 	// See if we need to sync. This is what rate limits our dns provider API usage, but allows for immediate syncing
->>>>>>> 105cae8c
 	// on spec changes and deletes.
 	shouldSync, delta := shouldSync(desiredState)
 	if !shouldSync {
@@ -363,7 +319,7 @@
 		secret := &corev1.Secret{}
 		err := r.Get(context.TODO(),
 			types.NamespacedName{
-				Name:      dnsZone.Spec.AWS.AccountSecret.Name,
+				Name:      dnsZone.Spec.AWS.AccountSecretRef.Name,
 				Namespace: dnsZone.Namespace,
 			},
 			secret)
@@ -377,11 +333,6 @@
 	return nil, fmt.Errorf("unable to determine which actuator to use")
 }
 
-<<<<<<< HEAD
-	if dnsZone != nil && dnsZone.Spec.AWS != nil {
-		secretName = dnsZone.Spec.AWS.AccountSecretRef.Name
-		regionName = dnsZone.Spec.AWS.Region
-=======
 func (r *ReconcileDNSZone) syncParentDomainLink(nameServers []string, dnsZone *hivev1.DNSZone) error {
 	existingLinkRecord := &hivev1.DNSEndpoint{}
 	existingLinkRecordName := types.NamespacedName{
@@ -392,7 +343,6 @@
 	if err != nil && !errors.IsNotFound(err) {
 		r.logger.WithError(err).Error("failed retrieving existing DNSEndpoint")
 		return err
->>>>>>> 105cae8c
 	}
 	dnsEndpointNotFound := err != nil
 
